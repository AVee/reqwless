use embedded_io::blocking::ReadExactError;
use embedded_io::ErrorKind;
use embedded_io::{asynch::Read, Error as _, Io};

use crate::headers::ContentType;
use crate::request::Method;
use crate::Error;

/// Type representing a parsed HTTP response.
#[derive(Debug)]
#[cfg_attr(feature = "defmt", derive(defmt::Format))]
pub struct Response<'a> {
    /// The method used to create the response.
    method: Method,
    /// The HTTP response status code.
    pub status: Status,
    /// The HTTP response content type.
    pub content_type: Option<ContentType>,
    /// The content length.
    pub content_length: Option<usize>,
    header_buf: &'a mut [u8],
    header_len: usize,
    body_pos: usize,
}

impl<'a> Response<'a> {
<<<<<<< HEAD
    pub async fn read_headers<C: Read>(
        conn: &mut C,
        method: Method,
        header_buf: &'a mut [u8],
    ) -> Result<Response<'a>, Error> {
=======
    // Read at least the headers from the connection.
    pub async fn read<C: Read>(conn: &mut C, header_buf: &'a mut [u8]) -> Result<Response<'a>, Error> {
>>>>>>> bae6a47d
        let mut header_len = 0;
        let mut pos = 0;
        while pos < header_buf.len() {
            let n = conn.read(&mut header_buf[pos..]).await.map_err(|e| {
                /*warn!(
                    "error {:?}, but read data from socket:  {:?}",
                    defmt::Debug2Format(&e),
                    defmt::Debug2Format(&core::str::from_utf8(&buf[..pos])),
                );*/
                e.kind()
            })?;

            pos += n;

            // Look for header end
            let mut headers = [httparse::EMPTY_HEADER; 64];
            let mut response = httparse::Response::new(&mut headers);
            let parse_status = response.parse(&header_buf[..pos]).map_err(|_| Error::Codec)?;
            if parse_status.is_complete() {
                header_len = parse_status.unwrap().into();
                break;
            } else {
            }
        }

        if header_len == 0 {
            // Unable to completely read header
            return Err(Error::BufferTooSmall);
        }

        // Parse status and known headers
        let mut headers = [httparse::EMPTY_HEADER; 64];
        let mut response = httparse::Response::new(&mut headers);
        response.parse(&header_buf[..header_len]).unwrap();

        let status = response.code.unwrap().into();
        let mut content_type = None;
        let mut content_length = None;

        for header in response.headers {
            if header.name.eq_ignore_ascii_case("content-type") {
                content_type.replace(header.value.into());
            } else if header.name.eq_ignore_ascii_case("content-length") {
                content_length = Some(
                    core::str::from_utf8(header.value)
                        .map_err(|_| Error::Codec)?
                        .parse::<usize>()
                        .map_err(|_| Error::Codec)?,
                );
            }
        }

        // The number of bytes that we have read into the body part of the response
        let body_pos = pos - header_len;

        if let Some(content_length) = content_length {
            if content_length < body_pos {
                // We have more into the body then what is specified in content_length
                return Err(Error::Codec);
            }
        }

        Ok(Response {
            method,
            status,
            content_type,
            content_length,
            header_buf,
            header_len,
            body_pos,
        })
    }

    /// Get the response headers
    pub fn headers(&self) -> HeaderIterator {
        let mut iterator = HeaderIterator(0, [httparse::EMPTY_HEADER; 64]);
        let mut response = httparse::Response::new(&mut iterator.1);
        response.parse(&self.header_buf[..self.header_len]).unwrap();

        iterator
    }

    /// Get the response body
    pub fn body<'conn, C: Read>(self, conn: &'conn mut C) -> ResponseBody<'conn, C>
    where
        'a: 'conn,
    {
        if self.method == Method::HEAD {
            // Head requests does not have a body so we return an empty reader
            ResponseBody {
                body_buf: self.header_buf,
                body_pos: 0,
                reader: BodyReader {
                    conn,
                    remaining: Some(0),
                },
            }
        } else {
            // Move the body part of the bytes in the header buffer to the beginning of the buffer
            let header_buf = self.header_buf;
            for i in 0..self.body_pos {
                header_buf[i] = header_buf[self.header_len + i];
            }

            // The header buffer is now the body buffer
            let body_buf = header_buf;
            let reader = BodyReader {
                conn,
                remaining: self.content_length.map(|cl| cl - self.body_pos),
            };

            ResponseBody {
                body_buf,
                body_pos: self.body_pos,
                reader,
            }
        }
    }
}

pub struct HeaderIterator<'a>(usize, [httparse::Header<'a>; 64]);

impl<'a> Iterator for HeaderIterator<'a> {
    type Item = (&'a str, &'a [u8]);

    fn next(&mut self) -> Option<Self::Item> {
        let result = self.1.get(self.0);

        self.0 += 1;

        result.map(|h| (h.name, h.value))
    }
}

/// Response body
///
/// This type contains the original header buffer provided to `read_headers`,
/// now renamed to `body_buf`, the number of read body bytes that are available
/// in `body_buf`, and a reader to be used for reading the remaining body.
pub struct ResponseBody<'a, C: Read> {
    /// The buffer initially provided to read the header.
    pub body_buf: &'a mut [u8],
    /// The number bytes raed from the body and available in `body_buf`.
    pub body_pos: usize,
    /// The reader to be used for reading the remaining body.
    pub reader: BodyReader<'a, C>,
}

impl<'a, C: Read> ResponseBody<'a, C> {
    /// Read the entire body
    pub async fn read_to_end(mut self) -> Result<&'a [u8], Error> {
        // Read into the buffer after the portion that was already received when parsing the header
        let len = self.reader.read_to_end(&mut self.body_buf[self.body_pos..]).await?;
        Ok(&self.body_buf[..self.body_pos + len])
    }
}

/// Response body reader
pub struct BodyReader<'a, C: Read> {
    conn: &'a mut C,
    remaining: Option<usize>,
}

impl<C: Read> BodyReader<'_, C> {
    /// Read until the end of the body
    pub async fn read_to_end(&mut self, buf: &mut [u8]) -> Result<usize, Error> {
        let to_read = self.remaining.ok_or(Error::Codec)?;
        if buf.len() < to_read {
            // The buffer is not sufficiently large to contain the entire body
            return Err(Error::BufferTooSmall);
        }

        self.read_exact(&mut buf[..to_read]).await.map_err(|e| match e {
            ReadExactError::UnexpectedEof => Error::Network(ErrorKind::Other),
            ReadExactError::Other(e) => e,
        })?;

        assert_eq!(0, self.remaining.unwrap_or_default());

        Ok(to_read)
    }
}

impl<C: Read> Io for BodyReader<'_, C> {
    type Error = Error;
}

impl<C: Read> Read for BodyReader<'_, C> {
    async fn read(&mut self, buf: &mut [u8]) -> Result<usize, Error> {
        let remaining = self.remaining.ok_or(Error::Codec)?;
        let to_read = usize::min(remaining, buf.len());
        let len = self.conn.read(&mut buf[..to_read]).await.map_err(|e| e.kind())?;
        self.remaining.replace(remaining - len);
        Ok(len)
    }
}

/// HTTP status types
#[derive(Debug, PartialEq)]
#[cfg_attr(feature = "defmt", derive(defmt::Format))]
pub enum Status {
    Ok = 200,
    Created = 201,
    Accepted = 202,
    BadRequest = 400,
    Unauthorized = 401,
    Forbidden = 403,
    NotFound = 404,
    Unknown = 0,
}

impl From<u16> for Status {
    fn from(from: u16) -> Status {
        match from {
            200 => Status::Ok,
            201 => Status::Created,
            202 => Status::Accepted,
            400 => Status::BadRequest,
            401 => Status::Unauthorized,
            403 => Status::Forbidden,
            404 => Status::NotFound,
            n => {
                warn!("Unknown status code: {:?}", n);
                Status::Unknown
            }
        }
    }
}<|MERGE_RESOLUTION|>--- conflicted
+++ resolved
@@ -24,16 +24,8 @@
 }
 
 impl<'a> Response<'a> {
-<<<<<<< HEAD
-    pub async fn read_headers<C: Read>(
-        conn: &mut C,
-        method: Method,
-        header_buf: &'a mut [u8],
-    ) -> Result<Response<'a>, Error> {
-=======
     // Read at least the headers from the connection.
-    pub async fn read<C: Read>(conn: &mut C, header_buf: &'a mut [u8]) -> Result<Response<'a>, Error> {
->>>>>>> bae6a47d
+    pub async fn read<C: Read>(conn: &mut C, method: Method, header_buf: &'a mut [u8]) -> Result<Response<'a>, Error> {
         let mut header_len = 0;
         let mut pos = 0;
         while pos < header_buf.len() {
